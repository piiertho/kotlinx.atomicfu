--- conflicted
+++ resolved
@@ -74,14 +74,9 @@
     plugins.forEach { pluginManager.withPlugin(it) { fn() } }
 }
 
-<<<<<<< HEAD
 fun Project.configureMultiplatformPlugin(version: String?) {
-    val originalDirsByCompilation = hashMapOf<KotlinCompilation, FileCollection>()
+    val originalDirsByCompilation = hashMapOf<KotlinCompilation<*>, FileCollection>()
     val sourceSetsByCompilation = hashMapOf<KotlinSourceSet, MutableList<KotlinCompilation>>()
-=======
-fun Project.configureMultiplatformPlugin() {
-    val originalDirsByCompilation = hashMapOf<KotlinCompilation<*>, FileCollection>()
->>>>>>> 639e4c4d
     project.extensions.findByType(KotlinProjectExtension::class.java)?.let { kotlinExtension ->
         val config = extensions.findByName(EXTENSION_NAME) as? AtomicFUPluginExtension
 
