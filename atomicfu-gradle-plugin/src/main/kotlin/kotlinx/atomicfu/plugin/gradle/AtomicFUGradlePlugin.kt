package kotlinx.atomicfu.plugin.gradle

import kotlinx.atomicfu.transformer.*
import org.gradle.api.*
import org.gradle.api.file.*
import org.gradle.api.internal.*
import org.gradle.api.plugins.*
import org.gradle.api.tasks.*
import org.gradle.api.tasks.compile.*
import org.gradle.api.tasks.testing.Test
import org.gradle.jvm.tasks.*
import org.jetbrains.kotlin.gradle.dsl.KotlinProjectExtension
import org.jetbrains.kotlin.gradle.plugin.KotlinCompilation
import org.jetbrains.kotlin.gradle.plugin.KotlinCompilationToRunnableFiles
import org.jetbrains.kotlin.gradle.plugin.KotlinPlatformType
import org.jetbrains.kotlin.gradle.plugin.KotlinTarget
import org.jetbrains.kotlin.gradle.plugin.mpp.KotlinMultiplatformPlugin
import java.io.*
import java.util.*
import java.util.concurrent.Callable

private const val EXTENSION_NAME = "atomicfu"
private const val ORIGINAL_DIR_NAME = "originalClassesDir"

open class AtomicFUGradlePlugin : Plugin<Project> {
    override fun apply(project: Project) {
        project.extensions.add(EXTENSION_NAME, AtomicFUPluginExtension())
<<<<<<< HEAD

=======
>>>>>>> 259c4315
        project.withPlugins("kotlin") {
            configureTransformTasks("compileTestKotlin") { sourceSet, transformedDir, originalDir, config ->
                createJvmTransformTask(sourceSet).configureJvmTask(sourceSet.compileClasspath, sourceSet.classesTaskName, transformedDir, originalDir, config)
            }
        }
        project.withPlugins("kotlin2js") {
            configureTransformTasks("compileTestKotlin2Js") { sourceSet, transformedDir, originalDir, config ->
                createJsTransformTask(sourceSet).configureJsTask(sourceSet.classesTaskName, transformedDir, originalDir, config)
            }
        }
        project.withPlugins("kotlin-multiplatform") {
            afterEvaluate {
                configureMultiplatformPlugin()
            }
        }
    }
}

fun Project.withPlugins(vararg plugins: String, fn: Project.() -> Unit) {
    plugins.forEach { pluginManager.withPlugin(it) { fn() } }
}

fun Project.configureMultiplatformPlugin() {
    val originalDirsByCompilation = hashMapOf<KotlinCompilation, FileCollection>()
    project.extensions.findByType(KotlinProjectExtension::class.java)?.let { kotlinExtension ->
        val config = extensions.findByName(EXTENSION_NAME) as? AtomicFUPluginExtension

        val targetsExtension = (kotlinExtension as? ExtensionAware)?.extensions?.findByName("targets")
        @Suppress("UNCHECKED_CAST")
        val targets = targetsExtension as NamedDomainObjectContainer<KotlinTarget>
        targets.all { target ->
            if (target.name == KotlinMultiplatformPlugin.METADATA_TARGET_NAME) {
                return@all // skip the metadata targets
            }

            target.compilations.all { compilation ->
                val classesDirs = compilation.output.classesDirs as ConfigurableFileCollection
                // make copy of original classes directory
                val originalClassesDirs: FileCollection = project.files(classesDirs.from.toTypedArray()).filter { it.exists() }
                originalDirsByCompilation[compilation] = originalClassesDirs

                val transformedClassesDir = project.buildDir.resolve("classes/atomicfu/${target.name}/${compilation.name}")
                // make transformedClassesDir the source path for output.classesDirs
                classesDirs.setFrom(transformedClassesDir)
                val transformTask = when (target.platformType) {
                    KotlinPlatformType.jvm -> {
                        project.createJvmTransformTask(compilation).configureJvmTask(compilation.compileDependencyFiles, compilation.compileAllTaskName, transformedClassesDir, originalClassesDirs, config)
                    }
                    KotlinPlatformType.js -> {
                        project.createJsTransformTask(compilation).configureJsTask(compilation.compileAllTaskName, transformedClassesDir, originalClassesDirs, config)
                    }
                    else -> {
                        // todo KotlinPlatformType.android?
                        return@all
                    }
                }
                //now transformTask is responsible for compiling this source set into the classes directory
                classesDirs.builtBy(transformTask)
                (tasks.findByName(target.artifactsTaskName) as? Jar)?.apply {
                    setupJarManifest(multiRelease = config?.variant?.toVariant() == Variant.BOTH)
                }

                if (compilation.name == KotlinCompilation.TEST_COMPILATION_NAME) {
                    // test should compile and run against original production binaries
                    val mainCompilation = compilation.target.compilations.getByName(KotlinCompilation.MAIN_COMPILATION_NAME)
                    val originalMainClassesDirs = project.files(
<<<<<<< HEAD
                            // use Callable because there is no guarantee that main is configured before test
                            Callable { originalDirsByCompilation[mainCompilation]!! }
=======
                        // use Callable because there is no guarantee that main is configured before test
                        Callable { originalDirsByCompilation[mainCompilation]!! }
>>>>>>> 259c4315
                    )

                    (tasks.findByName(compilation.compileKotlinTaskName) as? AbstractCompile)?.classpath =
                            originalMainClassesDirs + compilation.compileDependencyFiles - mainCompilation.output.classesDirs

                    (tasks.findByName("${target.name}${compilation.name.capitalize()}") as? Test)?.classpath =
                            originalMainClassesDirs + (compilation as KotlinCompilationToRunnableFiles).runtimeDependencyFiles - mainCompilation.output.classesDirs
                }

            }
        }
    }
}

fun Project.configureTransformTasks(
<<<<<<< HEAD
        testTaskName: String,
        createTransformTask: (sourceSet: SourceSet, transformedDir: File, originalDir: FileCollection, config: AtomicFUPluginExtension?) -> Task
=======
    testTaskName: String,
    createTransformTask: (sourceSet: SourceSet, transformedDir: File, originalDir: FileCollection, config: AtomicFUPluginExtension?) -> Task
>>>>>>> 259c4315
) {
    afterEvaluate {
        sourceSets.all { sourceSetParam ->
            val config = extensions.findByName(EXTENSION_NAME) as? AtomicFUPluginExtension
<<<<<<< HEAD

=======
>>>>>>> 259c4315
            val classesDirs = (sourceSetParam.output.classesDirs as ConfigurableFileCollection).from as Collection<Any>
            // make copy of original classes directory
            val originalClassesDirs: FileCollection = project.files(classesDirs.toTypedArray()).filter { it.exists() }
            (sourceSetParam as ExtensionAware).extensions.add(ORIGINAL_DIR_NAME, originalClassesDirs)
<<<<<<< HEAD

=======
>>>>>>> 259c4315
            val transformedClassesDir = File(project.buildDir, "classes${File.separatorChar}${sourceSetParam.name}-atomicfu")
            // make transformedClassesDir the source path for output.classesDirs
            (sourceSetParam.output.classesDirs as ConfigurableFileCollection).setFrom(transformedClassesDir)
            val transformTask = createTransformTask(sourceSetParam, transformedClassesDir, originalClassesDirs, config)
            //now transformTask is responsible for compiling this source set into the classes directory
            sourceSetParam.compiledBy(transformTask)
            (tasks.findByName(sourceSetParam.jarTaskName) as? Jar)?.apply {
                setupJarManifest(multiRelease = config?.variant?.toVariant() == Variant.BOTH)
            }

            if (sourceSetParam.name == SourceSet.TEST_SOURCE_SET_NAME) {
                // test should compile and run against original production binaries
                val mainSourceSet = sourceSets.getByName(SourceSet.MAIN_SOURCE_SET_NAME)
                val originalMainClassesDirs = project.files(
<<<<<<< HEAD
                        // use Callable because there is no guarantee that main is configured before test
                        Callable { (mainSourceSet as ExtensionAware).extensions.getByName(ORIGINAL_DIR_NAME) as FileCollection }
=======
                    // use Callable because there is no guarantee that main is configured before test
                    Callable { (mainSourceSet as ExtensionAware).extensions.getByName(ORIGINAL_DIR_NAME) as FileCollection }
>>>>>>> 259c4315
                )

                (tasks.findByName(testTaskName) as? AbstractCompile)?.classpath =
                        originalMainClassesDirs + sourceSetParam.compileClasspath - mainSourceSet.output.classesDirs

                // todo: fix test runtime classpath for JS?
                (tasks.findByName(JavaPlugin.TEST_TASK_NAME) as? Test)?.classpath =
                        originalMainClassesDirs + sourceSetParam.runtimeClasspath - mainSourceSet.output.classesDirs
            }
        }
    }
}

fun String.toVariant(): Variant = enumValueOf(toUpperCase(Locale.US))

fun Project.createJvmTransformTask(compilation: KotlinCompilation) =
<<<<<<< HEAD
        tasks.create("transform${compilation.target.name.capitalize()}${compilation.name.capitalize()}Atomicfu", AtomicFUTransformTask::class.java)

fun Project.createJsTransformTask(compilation: KotlinCompilation) =
        tasks.create("transform${compilation.target.name.capitalize()}${compilation.name.capitalize()}Atomicfu", AtomicFUTransformJsTask::class.java)

fun Project.createJvmTransformTask(sourceSet: SourceSet) =
        tasks.create(sourceSet.getTaskName("transform", "atomicfuClasses"), AtomicFUTransformTask::class.java)

fun Project.createJsTransformTask(sourceSet: SourceSet) =
        tasks.create(sourceSet.getTaskName("transform", "atomicfuJsFiles"), AtomicFUTransformJsTask::class.java)
=======
    tasks.create("transform${compilation.target.name.capitalize()}${compilation.name.capitalize()}Atomicfu", AtomicFUTransformTask::class.java)

fun Project.createJsTransformTask(compilation: KotlinCompilation) =
    tasks.create("transform${compilation.target.name.capitalize()}${compilation.name.capitalize()}Atomicfu", AtomicFUTransformJsTask::class.java)

fun Project.createJvmTransformTask(sourceSet: SourceSet) =
    tasks.create(sourceSet.getTaskName("transform", "atomicfuClasses"), AtomicFUTransformTask::class.java)

fun Project.createJsTransformTask(sourceSet: SourceSet) =
    tasks.create(sourceSet.getTaskName("transform", "atomicfuJsFiles"), AtomicFUTransformJsTask::class.java)
>>>>>>> 259c4315

fun AtomicFUTransformTask.configureJvmTask(
    classpath: FileCollection,
    classesTaskName: String,
    transformedClassesDir: File,
    originalClassesDir: FileCollection,
    config: AtomicFUPluginExtension?
): ConventionTask =
    apply {
        dependsOn(classesTaskName)
        classPath = classpath
        inputFiles = originalClassesDir
        outputDir = transformedClassesDir
        config?.let {
            variant = it.variant
            verbose = it.verbose
        }
    }

fun AtomicFUTransformJsTask.configureJsTask(
    classesTaskName: String,
    transformedClassesDir: File,
    originalClassesDir: FileCollection,
    config: AtomicFUPluginExtension?
): ConventionTask =
    apply {
        dependsOn(classesTaskName)
        inputFiles = originalClassesDir
        outputDir = transformedClassesDir
        config?.let {
            verbose = it.verbose
        }
    }

fun Jar.setupJarManifest(multiRelease: Boolean, classifier: String = "") {
    this.classifier = classifier // todo: why we overwrite jar's classifier?
    if (multiRelease) {
        manifest.attributes.apply {
            put("Multi-Release", "true")
        }
    }
}

val Project.sourceSets: SourceSetContainer
    get() = convention.getPlugin(JavaPluginConvention::class.java).sourceSets

class AtomicFUPluginExtension {
    var variant: String = "FU"
    var verbose: Boolean = false
}

@CacheableTask
open class AtomicFUTransformTask : ConventionTask() {
    @InputFiles
    lateinit var inputFiles: FileCollection

    @OutputDirectory
    lateinit var outputDir: File

    @InputFiles
    lateinit var classPath: FileCollection
<<<<<<< HEAD

=======
>>>>>>> 259c4315
    @Input
    var variant = "FU"

    @Input
    var verbose = false

    @TaskAction
    fun transform() {
        val cp = classPath.files.map { it.absolutePath }
        inputFiles.files.forEach { inputDir ->
            AtomicFUTransformer(cp, inputDir, outputDir).let { t ->
                t.variant = variant.toVariant()
                t.verbose = verbose
                t.transform()
            }
        }
    }
}

@CacheableTask
open class AtomicFUTransformJsTask : ConventionTask() {
    @InputFiles
    lateinit var inputFiles: FileCollection
    @OutputDirectory
    lateinit var outputDir: File
    @Input
    var verbose = false

    @TaskAction
    fun transform() {
        inputFiles.files.forEach { inputDir ->
            AtomicFUTransformerJS(inputDir, outputDir).let { t ->
                t.verbose = verbose
                t.transform()
            }
        }
    }
}<|MERGE_RESOLUTION|>--- conflicted
+++ resolved
@@ -25,10 +25,6 @@
 open class AtomicFUGradlePlugin : Plugin<Project> {
     override fun apply(project: Project) {
         project.extensions.add(EXTENSION_NAME, AtomicFUPluginExtension())
-<<<<<<< HEAD
-
-=======
->>>>>>> 259c4315
         project.withPlugins("kotlin") {
             configureTransformTasks("compileTestKotlin") { sourceSet, transformedDir, originalDir, config ->
                 createJvmTransformTask(sourceSet).configureJvmTask(sourceSet.compileClasspath, sourceSet.classesTaskName, transformedDir, originalDir, config)
@@ -95,13 +91,8 @@
                     // test should compile and run against original production binaries
                     val mainCompilation = compilation.target.compilations.getByName(KotlinCompilation.MAIN_COMPILATION_NAME)
                     val originalMainClassesDirs = project.files(
-<<<<<<< HEAD
-                            // use Callable because there is no guarantee that main is configured before test
-                            Callable { originalDirsByCompilation[mainCompilation]!! }
-=======
                         // use Callable because there is no guarantee that main is configured before test
                         Callable { originalDirsByCompilation[mainCompilation]!! }
->>>>>>> 259c4315
                     )
 
                     (tasks.findByName(compilation.compileKotlinTaskName) as? AbstractCompile)?.classpath =
@@ -117,29 +108,16 @@
 }
 
 fun Project.configureTransformTasks(
-<<<<<<< HEAD
-        testTaskName: String,
-        createTransformTask: (sourceSet: SourceSet, transformedDir: File, originalDir: FileCollection, config: AtomicFUPluginExtension?) -> Task
-=======
     testTaskName: String,
     createTransformTask: (sourceSet: SourceSet, transformedDir: File, originalDir: FileCollection, config: AtomicFUPluginExtension?) -> Task
->>>>>>> 259c4315
 ) {
     afterEvaluate {
         sourceSets.all { sourceSetParam ->
             val config = extensions.findByName(EXTENSION_NAME) as? AtomicFUPluginExtension
-<<<<<<< HEAD
-
-=======
->>>>>>> 259c4315
             val classesDirs = (sourceSetParam.output.classesDirs as ConfigurableFileCollection).from as Collection<Any>
             // make copy of original classes directory
             val originalClassesDirs: FileCollection = project.files(classesDirs.toTypedArray()).filter { it.exists() }
             (sourceSetParam as ExtensionAware).extensions.add(ORIGINAL_DIR_NAME, originalClassesDirs)
-<<<<<<< HEAD
-
-=======
->>>>>>> 259c4315
             val transformedClassesDir = File(project.buildDir, "classes${File.separatorChar}${sourceSetParam.name}-atomicfu")
             // make transformedClassesDir the source path for output.classesDirs
             (sourceSetParam.output.classesDirs as ConfigurableFileCollection).setFrom(transformedClassesDir)
@@ -154,13 +132,8 @@
                 // test should compile and run against original production binaries
                 val mainSourceSet = sourceSets.getByName(SourceSet.MAIN_SOURCE_SET_NAME)
                 val originalMainClassesDirs = project.files(
-<<<<<<< HEAD
-                        // use Callable because there is no guarantee that main is configured before test
-                        Callable { (mainSourceSet as ExtensionAware).extensions.getByName(ORIGINAL_DIR_NAME) as FileCollection }
-=======
                     // use Callable because there is no guarantee that main is configured before test
                     Callable { (mainSourceSet as ExtensionAware).extensions.getByName(ORIGINAL_DIR_NAME) as FileCollection }
->>>>>>> 259c4315
                 )
 
                 (tasks.findByName(testTaskName) as? AbstractCompile)?.classpath =
@@ -177,18 +150,6 @@
 fun String.toVariant(): Variant = enumValueOf(toUpperCase(Locale.US))
 
 fun Project.createJvmTransformTask(compilation: KotlinCompilation) =
-<<<<<<< HEAD
-        tasks.create("transform${compilation.target.name.capitalize()}${compilation.name.capitalize()}Atomicfu", AtomicFUTransformTask::class.java)
-
-fun Project.createJsTransformTask(compilation: KotlinCompilation) =
-        tasks.create("transform${compilation.target.name.capitalize()}${compilation.name.capitalize()}Atomicfu", AtomicFUTransformJsTask::class.java)
-
-fun Project.createJvmTransformTask(sourceSet: SourceSet) =
-        tasks.create(sourceSet.getTaskName("transform", "atomicfuClasses"), AtomicFUTransformTask::class.java)
-
-fun Project.createJsTransformTask(sourceSet: SourceSet) =
-        tasks.create(sourceSet.getTaskName("transform", "atomicfuJsFiles"), AtomicFUTransformJsTask::class.java)
-=======
     tasks.create("transform${compilation.target.name.capitalize()}${compilation.name.capitalize()}Atomicfu", AtomicFUTransformTask::class.java)
 
 fun Project.createJsTransformTask(compilation: KotlinCompilation) =
@@ -199,7 +160,6 @@
 
 fun Project.createJsTransformTask(sourceSet: SourceSet) =
     tasks.create(sourceSet.getTaskName("transform", "atomicfuJsFiles"), AtomicFUTransformJsTask::class.java)
->>>>>>> 259c4315
 
 fun AtomicFUTransformTask.configureJvmTask(
     classpath: FileCollection,
@@ -255,19 +215,12 @@
 open class AtomicFUTransformTask : ConventionTask() {
     @InputFiles
     lateinit var inputFiles: FileCollection
-
     @OutputDirectory
     lateinit var outputDir: File
-
     @InputFiles
     lateinit var classPath: FileCollection
-<<<<<<< HEAD
-
-=======
->>>>>>> 259c4315
     @Input
     var variant = "FU"
-
     @Input
     var verbose = false
 
