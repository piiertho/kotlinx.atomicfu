--- conflicted
+++ resolved
@@ -14,13 +14,10 @@
 private const val FACTORY = "factory"
 private const val REQUIRE = "require"
 private const val KOTLINX_ATOMICFU = "'kotlinx-atomicfu'"
-<<<<<<< HEAD
+private const val MODULE_KOTLINX_ATOMICFU = "\$module\$kotlinx_atomicfu"
 private const val ARRAY = "Array"
 private const val FILL = "fill"
 private const val GET_ELEMENT = "get\\\$atomicfu"
-=======
-private const val MODULE_KOTLINX_ATOMICFU = "\$module\$kotlinx_atomicfu"
->>>>>>> 2562c025
 
 class AtomicFUTransformerJS(
     inputDir: File,
@@ -158,7 +155,6 @@
 
     inner class AtomicConstructorDetector : NodeVisitor {
         override fun visit(node: AstNode?): Boolean {
-<<<<<<< HEAD
             if (node is VariableInitializer && node.initializer is PropertyGet) {
                 val initializer = (node.initializer as PropertyGet).property.toSource()
                 if (initializer.matches(Regex(ATOMIC_CONSTRUCTOR))) {
@@ -176,20 +172,6 @@
                     node.initializer = null
                 }
                 return false
-=======
-            if (node is Block) {
-                for (stmt in node) {
-                    if (stmt is VariableDeclaration) {
-                        val varInit = stmt.variables[0] as VariableInitializer
-                        if (varInit.initializer is PropertyGet) {
-                            if ((varInit.initializer as PropertyGet).property.toSource().matches(Regex(ATOMIC_CONSTRUCTOR))) {
-                                atomicConstructors.add(varInit.target.toSource())
-                                node.replaceChild(stmt, EmptyLine())
-                            }
-                        }
-                    }
-                }
->>>>>>> 2562c025
             }
             return true
         }
