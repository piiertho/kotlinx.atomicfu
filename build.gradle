
buildscript {
    repositories {
        jcenter()
        maven { url "https://plugins.gradle.org/m2/" }
<<<<<<< HEAD
        maven { url 'https://kotlin.bintray.com/kotlin-eap' }
=======
>>>>>>> 2562c025
        maven { url 'https://dl.bintray.com/jetbrains/kotlin-native-dependencies' }
    }
    
    dependencies {
        classpath "org.jetbrains.kotlin:kotlin-gradle-plugin:$kotlin_version"
        classpath "com.moowork.gradle:gradle-node-plugin:$gradle_node_version"
        classpath "com.jfrog.bintray.gradle:gradle-bintray-plugin:$bintray_version"
    }
}

allprojects {
    repositories {
        jcenter()
    }

    def deployVersion = properties['DeployVersion']
    if (deployVersion != null) version = deployVersion

    // 'atomicfu-native' check is a kludge so that existing YouTrack config works, todo: remove
    if (project != rootProject && project.name != 'atomicfu-native') {
        apply from: rootProject.file("gradle/publish-bintray.gradle")
    }
}

// main deployment task
task deploy(dependsOn: getTasksByName("bintrayUpload", true) + getTasksByName("publishNpm", true))<|MERGE_RESOLUTION|>--- conflicted
+++ resolved
@@ -3,10 +3,6 @@
     repositories {
         jcenter()
         maven { url "https://plugins.gradle.org/m2/" }
-<<<<<<< HEAD
-        maven { url 'https://kotlin.bintray.com/kotlin-eap' }
-=======
->>>>>>> 2562c025
         maven { url 'https://dl.bintray.com/jetbrains/kotlin-native-dependencies' }
     }
     
